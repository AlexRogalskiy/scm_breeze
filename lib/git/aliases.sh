--- conflicted
+++ resolved
@@ -102,13 +102,9 @@
   __git_alias "$git_reset_hard_alias"               'git' 'reset' '--hard'
   __git_alias "$git_rm_alias"                       'git' 'rm'
   __git_alias "$git_blame_alias"                    'git' 'blame'
-<<<<<<< HEAD
+  __git_alias "$git_diff_no_whitespace_alias"       'git' 'diff' '-w' '--'
   __git_alias "$git_diff_alias"                     'git' 'diff'
   __git_alias "$git_diff_file_alias"                'git' 'diff' '--'
-=======
-  __git_alias "$git_diff_alias"                     'git' 'diff' '--'
-  __git_alias "$git_diff_no_whitespace_alias"       'git' 'diff' '-w' '--'
->>>>>>> 40e91b81
   __git_alias "$git_diff_word_alias"                'git' 'diff' '--word-diff'
   __git_alias "$git_diff_cached_alias"              'git' 'diff' '--cached --'
   __git_alias "$git_add_patch_alias"                'git' 'add' '-p'
