# ------------------------------------------------------------------------------
# SCM Breeze - Streamline your SCM workflow.
# Copyright 2011 Nathan Broadbent (http://madebynathan.com). All Rights Reserved.
# Released under the LGPL (GNU Lesser General Public License)
# ------------------------------------------------------------------------------


if sed -E 's///g' </dev/null &>/dev/null; then
  SED_REGEX_ARG="E"
elif sed -r 's///g' </dev/null &>/dev/null; then
  SED_REGEX_ARG="r"
else
  echo "Cannot determine extended regex argument for sed! (Doesn't respond to either -E or -r)"
fi


# Wrap common commands with numeric argument expansion.
# Prepends everything with exec_scmb_expand_args,
# even if commands are already aliases or functions
if [ "$shell_command_wrapping_enabled" = "true" ] || [ "$bash_command_wrapping_enabled" = "true" ]; then
  # Do it in a function so we don't bleed variables
  function _git_wrap_commands() {
    # Define 'whence' for bash, to get the value of an alias
    type whence > /dev/null 2>&1 || function whence() { LC_MESSAGES="C" type "$@" | sed -$SED_REGEX_ARG -e "s/.*is aliased to \`//" -e "s/'$//"; }
    local cmd=''
    for cmd in $scmb_wrapped_shell_commands; do
      if [ "${scmbDebug:-}" = "true" ]; then echo "SCMB: Wrapping $cmd..."; fi

      # Special check for 'cd', to make sure SCM Breeze is loaded after RVM
      if [ "$cmd" = 'cd' ]; then
        if [ -e "$HOME/.rvm" ] && ! type rvm > /dev/null 2>&1; then
          echo -e "\\033[0;31mSCM Breeze must be loaded \\033[1;31mafter\\033[0;31m RVM, otherwise there will be a conflict when RVM wraps the 'cd' command.\\033[0m"
          echo -e "\\033[0;31mPlease move the line that loads SCM Breeze to the bottom of your ~/.bashrc\\033[0m"
          continue
        fi
      fi

      case "$(LC_MESSAGES="C" type "$cmd" 2>&1)" in

      # Don't do anything if command already aliased, or not found.
      *'exec_scmb_expand_args'*)
        if [ "${scmbDebug:-}" = "true" ]; then echo "SCMB: $cmd is already wrapped"; fi;;

      *'not found'*)
        if [ "${scmbDebug:-}" = "true" ]; then echo "SCMB: $cmd not found!"; fi;;

      *'aliased to'*|*'is an alias for'*)
        if [ "${scmbDebug:-}" = "true" ]; then echo "SCMB: $cmd is an alias"; fi
        # Store original alias
        local original_alias="$(whence $cmd)"
        # Remove alias, so that we can find binary
        unalias "$cmd"

        # Detect original $cmd type, and escape
        case "$(LC_MESSAGES="C" type "$cmd" 2>&1)" in
          # Escape shell builtins with 'builtin'
          *'is a shell builtin'*) local escaped_cmd="builtin $cmd";;
          # Get full path for files with 'find_binary' function
          *) local escaped_cmd="$(find_binary $cmd)";;
        esac

        # Expand original command into full path, to avoid infinite loops
        local expanded_alias="$(echo $original_alias | sed -$SED_REGEX_ARG "s%(^| )$cmd($| )%\\1$escaped_cmd\\2%")"
        # Wrap previous alias with escaped command
        alias $cmd="exec_scmb_expand_args $expanded_alias";;

      *'is a'*'function'*)
        if [ "${scmbDebug:-}" = "true" ]; then echo "SCMB: $cmd is a function"; fi
        # Copy old function into new name
        eval "$(declare -f "$cmd" | sed -"$SED_REGEX_ARG" "s/^$cmd \\(\\)/__original_$cmd ()/")"
        # Remove function
        unset -f "$cmd"
        # Create function that wraps old function
        eval "${cmd}(){ exec_scmb_expand_args __original_${cmd} \"\$@\"; }";;

      *'is a shell builtin'*)
        if [ "${scmbDebug:-}" = "true" ]; then echo "SCMB: $cmd is a shell builtin"; fi
        # Handle shell builtin commands
        alias $cmd="exec_scmb_expand_args builtin $cmd";;

      *)
        if [ "${scmbDebug:-}" = "true" ]; then echo "SCMB: $cmd is an executable file"; fi
        # Otherwise, command is a regular script or binary,
        # and the full path can be found with 'find_binary' function
        alias $cmd="exec_scmb_expand_args $(find_binary $cmd)";;
      esac
    done
    # Clean up
    declare -f whence > /dev/null && unset -f whence
  }
  _git_wrap_commands
fi


# BSD ls is different to Linux (GNU) ls
# Test for BSD ls
if ! ls --color=auto > /dev/null 2>&1; then
  # ls is BSD
  _ls_bsd="BSD"
fi

# Test if readlink supports -f option, otherwise use perl (a bit slower)
if ! readlink -f / > /dev/null 2>&1; then
  _abs_path_command=(perl -e 'use Cwd abs_path; print abs_path(shift)')
else
  _abs_path_command=(readlink -f)
fi

# Function wrapper around 'll'
# Adds numbered shortcuts to output of ls -l, just like 'git status'
if [ "$shell_ls_aliases_enabled" = "true" ] && builtin command -v ruby > /dev/null 2>&1; then
  unalias ll > /dev/null 2>&1; unset -f ll > /dev/null 2>&1
  function ls_with_file_shortcuts {
    local ll_output
    local ll_command  # Ensure sort ordering of the two invocations is the same
    if [ "$_ls_bsd" != "BSD" ]; then
      ll_command=(\ls -hv --group-directories-first)
      ll_output="$("${ll_command[@]}" -l --color "$@")"
    else
      ll_command=(\ls)
      ll_output="$(CLICOLOR_FORCE=1 "${ll_command[@]}" -lG "$@")"
    fi

    if [[ $shell == "zsh" ]]; then
      # Ensure sh_word_split is on
      [[ -o shwordsplit ]] && SHWORDSPLIT_ON=true
      setopt shwordsplit
    fi

    # Get the directory that `ls` is being run relative to.
    # Only allow one directory to avoid incorrect $e# variables when listing
    # multiple directories (issue #274)
    local IFS=$'\n'
    local rel_path
    for arg in "$@"; do
      if [[ -e $arg ]]; then        # Path rather than option to ls
        if [[ -z $rel_path ]]; then # We are seeing our first pathname
          if [[ -d $arg ]]; then    # It's a directory
            rel_path=$arg
          else                      # It's a file, expand the current directory
            rel_path=.
          fi
        elif [[ -d $arg || ( -f $arg && $rel_path != . ) ]]; then
          if [[ -f $arg ]]; then arg=$PWD; fi  # Get directory for current argument
          # We've already seen a different directory. Quit to avoid damage (issue #274)
          printf 'scm_breeze: Cannot list relative to both directories:\n  %s\n  %s\n' "$arg" "$rel_path" >&2
          printf 'Currently only listing a single directory is supported. See issue #274.\n' >&2
          return 1
        fi
      fi
    done
    rel_path=$("${_abs_path_command[@]}" ${rel_path:-$PWD})

    # Replace user/group with user symbol, if defined at ~/.user_sym
    # Before : -rw-rw-r-- 1 ndbroadbent ndbroadbent 1.1K Sep 19 21:39 scm_breeze.sh
    # After  : -rw-rw-r-- 1 𝐍  𝐍  1.1K Sep 19 21:39 scm_breeze.sh
    if [ -e "$HOME"/.user_sym ]; then
      # Little bit of ruby golf to rejustify the user/group/size columns after replacement
      function rejustify_ls_columns(){
        ruby -e "o=STDIN.read;re=/^(([^ ]* +){2})(([^ ]* +){3})/;\
                 u,g,s=o.lines.map{|l|l[re,3]}.compact.map(&:split).transpose.map{|a|a.map(&:size).max+1};\
                 puts o.lines.map{|l|l.sub(re){|m|\"%s%-#{u}s %-#{g}s%#{s}s \"%[\$1,*\$3.split]}}"
      }

<<<<<<< HEAD
      ll_output=$(echo "$ll_output" | \sed -$SED_REGEX_ARG "s/ $USER/ $(/bin/cat "$HOME/.user_sym")/g" | rejustify_ls_columns)
=======
      if [ -f "$HOME/.user_sym" ]; then
        local USER_SYM=$(/bin/cat $HOME/.user_sym)
        if [ -f "$HOME/.staff_sym" ]; then
          local STAFF_SYM=$(/bin/cat $HOME/.staff_sym)
          ll_output=$(echo "$ll_output" | \
            \sed -$SED_REGEX_ARG "s/ $USER  staff/ $USER_SYM  $STAFF_SYM /g")
        fi
        ll_output=$(echo "$ll_output" | \
          \sed -$SED_REGEX_ARG "s/ $USER/ $USER_SYM /g")
      fi

      ll_output=$(echo "$ll_output" | rejustify_ls_columns)
>>>>>>> e5971cfd
    fi

    # Bail if there are two many lines to process
    if [ "$(echo "$ll_output" | wc -l)" -gt "50" ]; then
      echo -e '\033[33mToo many files to create shortcuts. Running plain ll command...\033[0m' >&2
      echo "$ll_output"
      return 1
    fi

    # Use ruby to inject numbers into ls output
    echo "$ll_output" | ruby -e "$( \cat <<EOF
output = STDIN.read
e = 1
re = /^(([^ ]* +){8})/
output.lines.each do |line|
  next unless line.match(re)
  puts line.sub(re, "\\\1\033[2;37m[\033[0m#{e}\033[2;37m]\033[0m" << (e < 10 ? "  " : " "))
  e += 1
end
EOF
)"

    # Set numbered file shortcut in variable
    local e=1
    local ll_files=''
    local file=''

    # XXX FIXME XXX
    # There is a race condition here: If a file is removed between the above
    # and this second call of `ls` then the $e# variables can refer to the
    # wrong files.
    if [ -z $_ls_bsd ]; then
      ll_files="$(QUOTING_STYLE=literal "${ll_command[@]}" --color=never "$@")"
    else
      ll_files="$("${ll_command[@]}" "$@")"
    fi

    local IFS=$'\n'
    for file in $ll_files; do
      file=$rel_path/$file
      export $git_env_char$e=$("${_abs_path_command[@]}" "$file")
      if [[ ${scmbDebug:-} = true ]]; then echo "Set \$$git_env_char$e  => $file"; fi
      let e++
    done

    # Turn off shwordsplit unless it was on previously
    if [[ $shell == "zsh" && -z $SHWORDSPLIT_ON ]]; then unsetopt shwordsplit; fi
  }

  # Setup aliases
  alias ll="exec_scmb_expand_args ls_with_file_shortcuts"
  alias la="ll -A"
fi<|MERGE_RESOLUTION|>--- conflicted
+++ resolved
@@ -156,28 +156,24 @@
     # After  : -rw-rw-r-- 1 𝐍  𝐍  1.1K Sep 19 21:39 scm_breeze.sh
     if [ -e "$HOME"/.user_sym ]; then
       # Little bit of ruby golf to rejustify the user/group/size columns after replacement
+      # TODO(ghthor): Convert this to a cat <<EOF to improve readibility
       function rejustify_ls_columns(){
         ruby -e "o=STDIN.read;re=/^(([^ ]* +){2})(([^ ]* +){3})/;\
                  u,g,s=o.lines.map{|l|l[re,3]}.compact.map(&:split).transpose.map{|a|a.map(&:size).max+1};\
                  puts o.lines.map{|l|l.sub(re){|m|\"%s%-#{u}s %-#{g}s%#{s}s \"%[\$1,*\$3.split]}}"
       }
 
-<<<<<<< HEAD
-      ll_output=$(echo "$ll_output" | \sed -$SED_REGEX_ARG "s/ $USER/ $(/bin/cat "$HOME/.user_sym")/g" | rejustify_ls_columns)
-=======
-      if [ -f "$HOME/.user_sym" ]; then
-        local USER_SYM=$(/bin/cat $HOME/.user_sym)
-        if [ -f "$HOME/.staff_sym" ]; then
-          local STAFF_SYM=$(/bin/cat $HOME/.staff_sym)
-          ll_output=$(echo "$ll_output" | \
-            \sed -$SED_REGEX_ARG "s/ $USER  staff/ $USER_SYM  $STAFF_SYM /g")
-        fi
+      local USER_SYM=$(/bin/cat $HOME/.user_sym)
+      if [ -f "$HOME/.staff_sym" ]; then
+        local STAFF_SYM=$(/bin/cat $HOME/.staff_sym)
         ll_output=$(echo "$ll_output" | \
-          \sed -$SED_REGEX_ARG "s/ $USER/ $USER_SYM /g")
+          \sed -$SED_REGEX_ARG "s/ $USER  staff/ $USER_SYM  $STAFF_SYM /g" | \
+          rejustify_ls_columns)
+      else
+        ll_output=$(echo "$ll_output" | \
+          \sed -$SED_REGEX_ARG "s/ $USER/ $USER_SYM /g" | \
+          rejustify_ls_columns)
       fi
-
-      ll_output=$(echo "$ll_output" | rejustify_ls_columns)
->>>>>>> e5971cfd
     fi
 
     # Bail if there are two many lines to process
