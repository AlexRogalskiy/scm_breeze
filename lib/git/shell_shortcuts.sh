--- conflicted
+++ resolved
@@ -74,110 +74,97 @@
 
 
 # BSD ls is different to Linux (GNU) ls
-# test for BSD ls
-ls --color=auto > /dev/null 2>&1
-if [ $? -ne 0 ]; then
+# Test for BSD ls
+if ! ls --color=auto > /dev/null 2>&1; then
   # ls is BSD
   _ls_bsd="BSD"
 fi
 
-# test readlink
-type readlink > /dev/null 2>&1
-if [ $? -ne 0 ]; then
-  # no readlink
-  # Use perl abs_path, since readlink -f isn't available on OS X
+# Test if readlink supports -f option, otherwise use perl (a bit slower)
+if ! readlink -f > /dev/null 2>&1; then
   _abs_path_command='perl -e "use Cwd "abs_path"; print abs_path(shift)"'
 else
-  #readlink
   _abs_path_command="readlink -f"
 fi
 
-  # Function wrapper around 'll'
-  # Adds numbered shortcuts to output of ls -l, just like 'git status'
-  unalias ll > /dev/null 2>&1; unset -f ll > /dev/null 2>&1
-  function ls_with_file_shortcuts {
-<<<<<<< HEAD
-    # Wrap each arg in quotes
-    local wrapped_args
-    for arg in "$@"; do wrapped_args+=" \"$arg\""; done
-    local ll_output="$(eval $_ll_command $wrapped_args)"
-=======
-    local ll_output=''
+# Function wrapper around 'll'
+# Adds numbered shortcuts to output of ls -l, just like 'git status'
+unalias ll > /dev/null 2>&1; unset -f ll > /dev/null 2>&1
+function ls_with_file_shortcuts {
+  local ll_output=''
 
-    if [ -z $_ls_bsd ]; then
-    	ll_output="$(ls -lhv --group-directories-first --color "$@")"
-    else
-	ll_output="$(CLICOLOR_FORCE=1 ls -l -G "$@")"
-    fi
->>>>>>> 905bd3d0
+  if [ -z $_ls_bsd ]; then
+  	ll_output="$(ls -lhv --group-directories-first --color "$@")"
+  else
+    ll_output="$(CLICOLOR_FORCE=1 ls -l -G "$@")"
+  fi
 
-    # Parse path from args
-    zsh_compat # Ensure sh_word_split is on
-    OLDIFS="$IFS"; IFS=$'\n'
-    for arg in $@; do
-      if [ -d "$arg" ]; then local rel_path="${arg%/}"; fi
-    done
-    IFS="$OLDIFS"
+  # Parse path from args
+  zsh_compat # Ensure sh_word_split is on
+  OLDIFS="$IFS"; IFS=$'\n'
+  for arg in $@; do
+    if [ -d "$arg" ]; then local rel_path="${arg%/}"; fi
+  done
+  IFS="$OLDIFS"
 
-    # Replace user/group with user symbol, if defined at ~/.user_sym
-    # Before : -rw-rw-r-- 1 ndbroadbent ndbroadbent 1.1K Sep 19 21:39 scm_breeze.sh
-    # After  : -rw-rw-r-- 1 𝐍  𝐍  1.1K Sep 19 21:39 scm_breeze.sh
-    if [ -e $HOME/.user_sym ]; then
-      # Little bit of ruby golf to rejustify the user/group/size columns after replacement
-      function rejustify_ls_columns(){
-        ruby -e "o=STDIN.read;re=/^(([^ ]* +){2})(([^ ]* +){3})/;\
-                 u,g,s=o.lines.map{|l|l[re,3]}.compact.map(&:split).transpose.map{|a|a.map(&:size).max+1};\
-                 puts o.lines.map{|l|l.sub(re){|m|\"%s%-#{u}s %-#{g}s%#{s}s \"%[\$1,*\$3.split]}}"
-      }
-      ll_output=$(echo "$ll_output" | sed "s/ $USER/ $(/bin/cat $HOME/.user_sym)/g" | rejustify_ls_columns)
-    fi
+  # Replace user/group with user symbol, if defined at ~/.user_sym
+  # Before : -rw-rw-r-- 1 ndbroadbent ndbroadbent 1.1K Sep 19 21:39 scm_breeze.sh
+  # After  : -rw-rw-r-- 1 𝐍  𝐍  1.1K Sep 19 21:39 scm_breeze.sh
+  if [ -e $HOME/.user_sym ]; then
+    # Little bit of ruby golf to rejustify the user/group/size columns after replacement
+    function rejustify_ls_columns(){
+      ruby -e "o=STDIN.read;re=/^(([^ ]* +){2})(([^ ]* +){3})/;\
+               u,g,s=o.lines.map{|l|l[re,3]}.compact.map(&:split).transpose.map{|a|a.map(&:size).max+1};\
+               puts o.lines.map{|l|l.sub(re){|m|\"%s%-#{u}s %-#{g}s%#{s}s \"%[\$1,*\$3.split]}}"
+    }
+    ll_output=$(echo "$ll_output" | sed "s/ $USER/ $(/bin/cat $HOME/.user_sym)/g" | rejustify_ls_columns)
+  fi
 
-    if [ "$(echo "$ll_output" | wc -l)" -gt "50" ]; then
-      echo -e "\e[33mToo many files to create shortcuts. Running plain ll command...\e[0m"
-      echo "$ll_output"
-      return 1
-    fi
+  if [ "$(echo "$ll_output" | wc -l)" -gt "50" ]; then
+    echo -e "\e[33mToo many files to create shortcuts. Running plain ll command...\e[0m"
+    echo "$ll_output"
+    return 1
+  fi
 
-    # Use ruby to inject numbers into ls output
-    ruby -e "$( cat <<EOF
-  output = "$ll_output"
-  e = 1
-  re = /^(([^ ]* +){8})/
-  output.lines.each do |line|
-    next unless line.match(re)
-    puts line.sub(re, "\\\1\e[2;37m[\e[0m#{e}\e[2;37m]\e[0m" << (e < 10 ? "  " : " "))
-    e += 1
-  end
+  # Use ruby to inject numbers into ls output
+  ruby -e "$( cat <<EOF
+output = "$ll_output"
+e = 1
+re = /^(([^ ]* +){8})/
+output.lines.each do |line|
+  next unless line.match(re)
+  puts line.sub(re, "\\\1\e[2;37m[\e[0m#{e}\e[2;37m]\e[0m" << (e < 10 ? "  " : " "))
+  e += 1
+end
 EOF
 )"
 
-    # Set numbered file shortcut in variable
-    local e=1
-<<<<<<< HEAD
-    local ll_files="$(eval $_ll_sys_command $wrapped_args)"
-=======
-    local ll_files=''
-    local file=''
+  # Set numbered file shortcut in variable
+  local e=1
+  local ll_files=''
+  local file=''
 
-    if [ -z $_ls_bsd ]; then
-	ll_files="$(ls -v --group-directories-first --color=never "$@")"
-    else
-	ll_files="$(ls "$@")"
-    fi
->>>>>>> 905bd3d0
+  if [ -z $_ls_bsd ]; then
+    ll_files="$(ls -v --group-directories-first --color=never "$@")"
+  else
+    ll_files="$(ls "$@")"
+  fi
 
-    zsh_compat # Ensure sh_word_split is on
-    OLDIFS="$IFS"; IFS=$'\n'
-    if [[ $shell == "zsh" ]]; then setopt shwordsplit; fi
-    for file in $ll_files; do
-      if [ -n "$rel_path" ]; then file="$rel_path/$file"; fi
-      export $git_env_char$e="$(eval $_abs_path_command \"$file\")"
-      if [ "${scmbDebug:-}" = "true" ]; then echo "Set \$$git_env_char$e  => $file"; fi
-      let e++
-    done
-    IFS="$OLDIFS"
-    if [[ $shell == "zsh" ]]; then unsetopt shwordsplit; fi
-  }
+  OLDIFS="$IFS"; IFS=$'\n'
+  if [[ $shell == "zsh" ]]; then
+    # Ensure sh_word_split is on
+    zsh_compat
+    setopt shwordsplit
+  fi
+  for file in $ll_files; do
+    if [ -n "$rel_path" ]; then file="$rel_path/$file"; fi
+    export $git_env_char$e="$(eval $_abs_path_command \"$file\")"
+    if [ "${scmbDebug:-}" = "true" ]; then echo "Set \$$git_env_char$e  => $file"; fi
+    let e++
+  done
+  IFS="$OLDIFS"
+  if [[ $shell == "zsh" ]]; then unsetopt shwordsplit; fi
+}
 
 # Setup aliases
 alias ll="exec_scmb_expand_args ls_with_file_shortcuts"
