<<<<<<< HEAD
#!/bin/sh
# This loads SCM Breeze into the shell session.
exec_string='[ -s "$HOME/.scm_breeze/scm_breeze.sh" ] && . "$HOME/.scm_breeze/scm_breeze.sh"'
=======
#!/bin/bash

#locate the dir where this script is stored
scmbDir="$(dirname "$0")"
# This loads SCM Breeze into the shell session.
exec_string='[[ -s "$scmbDir/scm_breeze.sh" ]] && . "$scmbDir/scm_breeze.sh"'
>>>>>>> cb8a3a61

# Add line to bashrc and zshrc if not already present.
for rc in bashrc zshrc; do
  if [ -s "$HOME/.$rc" ] && ! grep -q "$exec_string" "$HOME/.$rc"; then
    printf "\n$exec_string\n" >> "$HOME/.$rc"
    printf "== Added SCM Breeze to '~/.$rc'\n"
  fi
done

# Load SCM Breeze update scripts
. "$scmbDir/lib/scm_breeze.sh"
# Create '~/.*.scmbrc' files from example files
_create_or_patch_scmbrc


echo "== Run 'source ~/.bashrc' or 'source ~/.zshrc' to load SCM Breeze into your current shell."
<|MERGE_RESOLUTION|>--- conflicted
+++ resolved
@@ -1,15 +1,9 @@
-<<<<<<< HEAD
 #!/bin/sh
-# This loads SCM Breeze into the shell session.
-exec_string='[ -s "$HOME/.scm_breeze/scm_breeze.sh" ] && . "$HOME/.scm_breeze/scm_breeze.sh"'
-=======
-#!/bin/bash
 
 #locate the dir where this script is stored
-scmbDir="$(dirname "$0")"
+export scmbDir="$(dirname "$0")"
 # This loads SCM Breeze into the shell session.
-exec_string='[[ -s "$scmbDir/scm_breeze.sh" ]] && . "$scmbDir/scm_breeze.sh"'
->>>>>>> cb8a3a61
+exec_string="[ -s \"$scmbDir/scm_breeze.sh\" ]] && . \"$scmbDir/scm_breeze.sh\""
 
 # Add line to bashrc and zshrc if not already present.
 for rc in bashrc zshrc; do
